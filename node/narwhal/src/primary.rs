// Copyright (C) 2019-2023 Aleo Systems Inc.
// This file is part of the snarkOS library.

// Licensed under the Apache License, Version 2.0 (the "License");
// you may not use this file except in compliance with the License.
// You may obtain a copy of the License at:
// http://www.apache.org/licenses/LICENSE-2.0

// Unless required by applicable law or agreed to in writing, software
// distributed under the License is distributed on an "AS IS" BASIS,
// WITHOUT WARRANTIES OR CONDITIONS OF ANY KIND, either express or implied.
// See the License for the specific language governing permissions and
// limitations under the License.

use crate::{
    helpers::{
        assign_to_worker,
        check_timestamp_for_liveness,
        init_worker_channels,
        now,
        Committee,
        Pending,
        PrimaryReceiver,
        PrimarySender,
        Storage,
    },
    BatchPropose,
    BatchSignature,
    CertificateRequest,
    CertificateResponse,
    Event,
    Gateway,
    Worker,
    MAX_BATCH_DELAY,
    MAX_EXPIRATION_TIME_IN_SECS,
    MAX_TRANSMISSIONS_PER_BATCH,
    MAX_WORKERS,
};
use snarkos_account::Account;
use snarkvm::{
    console::prelude::*,
    ledger::narwhal::{Batch, BatchCertificate, BatchHeader, Transmission, TransmissionID},
    prelude::{Field, Signature},
};

use async_recursion::async_recursion;
use futures::stream::{FuturesUnordered, StreamExt};
use indexmap::IndexMap;
use parking_lot::{Mutex, RwLock};
use std::{
    collections::{HashMap, HashSet},
    future::Future,
    net::SocketAddr,
    sync::Arc,
    time::Duration,
};
use tokio::{sync::oneshot, task::JoinHandle, time::timeout};

#[derive(Clone)]
pub struct Primary<N: Network> {
    /// The committee.
    committee: Arc<RwLock<Committee<N>>>,
    /// The gateway.
    gateway: Gateway<N>,
    /// The storage.
    storage: Storage<N>,
    /// The workers.
    workers: Arc<RwLock<Vec<Worker<N>>>>,
    /// The currently-proposed batch, along with its `(signature, timestamp)` entries.
    proposed_batch: Arc<RwLock<Option<(Batch<N>, IndexMap<Signature<N>, i64>)>>>,
    /// The pending certificates queue.
    pending: Pending<Field<N>, BatchCertificate<N>>,
    /// The spawned handles.
    handles: Arc<Mutex<Vec<JoinHandle<()>>>>,
}

impl<N: Network> Primary<N> {
    /// Initializes a new primary instance.
    pub fn new(
        committee: Arc<RwLock<Committee<N>>>,
        storage: Storage<N>,
        account: Account<N>,
        dev: Option<u16>,
    ) -> Result<Self> {
        // Construct the gateway instance.
        let gateway = Gateway::new(committee.clone(), account, dev)?;
        // Insert the initial committee.
        storage.insert_committee(committee.read().clone());
        // Return the primary instance.
        Ok(Self {
            committee,
            gateway,
            storage,
            workers: Default::default(),
            proposed_batch: Default::default(),
            pending: Default::default(),
            handles: Default::default(),
        })
    }

    /// Run the primary instance.
    pub async fn run(&mut self, sender: PrimarySender<N>, receiver: PrimaryReceiver<N>) -> Result<()> {
        info!("Starting the primary instance of the memory pool...");

        // Set the primary sender.
        self.gateway.set_primary_sender(sender);

        // Construct a map of the worker senders.
        let mut tx_workers = IndexMap::new();

        // Initialize the workers.
        for _ in 0..MAX_WORKERS {
            // Construct the worker ID.
            let id = u8::try_from(self.workers.read().len())?;
            // Construct the worker channels.
            let (tx_worker, rx_worker) = init_worker_channels();
            // Construct the worker instance.
            let mut worker = Worker::new(id, self.gateway.clone(), self.storage.clone())?;
            // Run the worker instance.
            worker.run(rx_worker).await?;
            // Add the worker to the list of workers.
            self.workers.write().push(worker);
            // Add the worker sender to the map.
            tx_workers.insert(id, tx_worker);
        }

        // Initialize the gateway.
        self.gateway.run(tx_workers).await?;

        // Start the primary handlers.
        self.start_handlers(receiver);

        Ok(())
    }

    /// Returns the committee.
    pub const fn committee(&self) -> &Arc<RwLock<Committee<N>>> {
        &self.committee
    }

    /// Returns the gateway.
    pub const fn gateway(&self) -> &Gateway<N> {
        &self.gateway
    }

    /// Returns the storage.
    pub const fn storage(&self) -> &Storage<N> {
        &self.storage
    }

    /// Returns the number of workers.
    pub fn num_workers(&self) -> u8 {
        u8::try_from(self.workers.read().len()).expect("Too many workers")
    }

    /// Returns the workers.
    pub const fn workers(&self) -> &Arc<RwLock<Vec<Worker<N>>>> {
        &self.workers
    }

    /// Returns the proposed batch.
    pub fn proposed_batch(&self) -> Option<Batch<N>> {
        self.proposed_batch.read().as_ref().map(|(batch, _)| batch.clone())
    }
}

impl<N: Network> Primary<N> {
    /// Proposes the batch for the current round.
    ///
    /// This method performs the following steps:
    /// 1. Drain the workers.
    /// 2. Sign the batch.
    /// 3. Set the batch in the primary.
    /// 4. Broadcast the batch to all validators for signing.
    pub fn propose_batch(&self) -> Result<()> {
        // If there is a batch being proposed already, return early.
        if self.proposed_batch.read().is_some() {
            // TODO (howardwu): If a proposed batch already exists:
            //  - Rebroadcast the propose batch only to nodes that have not signed.
            return Ok(());
        }

        // Retrieve the current round.
        let round = self.committee.read().round();
        // Compute the previous round.
        let previous_round = round.saturating_sub(1);
        // Retrieve the previous certificates.
        let previous_certificates = self.storage.get_certificates_for_round(previous_round);

        // Check if the batch is ready to be proposed.
        // Note: The primary starts at round 1, and round 0 contains no certificates, by definition.
        let mut is_ready = previous_round == 0;
        // If the previous round is not 0, check if the previous certificates have reached the quorum threshold.
        if previous_round > 0 {
            // Retrieve the committee for the round.
            let Some(committee) = self.storage.get_committee_for_round(previous_round) else {
                bail!("Cannot propose a batch for round {round}: the previous committee is not known yet")
            };
            // Construct a set over the authors.
            let authors = previous_certificates.iter().map(BatchCertificate::author).collect();
            // Check if the previous certificates have reached the quorum threshold.
            if committee.is_quorum_threshold_reached(&authors) {
                is_ready = true;
            }
        }
        // If the batch is not ready to be proposed, return early.
        if !is_ready {
            return Ok(());
        }

        // Initialize a map of the transmissions.
        let mut transmissions = IndexMap::new();
        // Drain the workers of the required number of transmissions.
        let num_transmissions_per_worker = MAX_TRANSMISSIONS_PER_BATCH / self.num_workers() as usize;
        for worker in self.workers.read().iter() {
            // TODO (howardwu): Perform one final filter against the ledger service.
            transmissions.extend(worker.take(num_transmissions_per_worker)?);
        }
        // Determine if there are transmissions to propose.
        let has_transmissions = !transmissions.is_empty();

        // If the batch is not ready to be proposed, return early.
        match has_transmissions {
            true => info!("Proposing a batch with {} transmissions for round {round}...", transmissions.len()),
            false => return Ok(()),
        }

        /* Proceeding to sign & propose the batch. */

        // Initialize the RNG.
        let rng = &mut rand::thread_rng();
        // Retrieve the private key.
        let private_key = self.gateway.account().private_key();
        // Sign the batch.
        let batch = Batch::new(private_key, round, transmissions, previous_certificates, rng)?;
        // Broadcast the batch to all validators for signing.
        self.gateway.broadcast(Event::BatchPropose(batch.to_header()?.into()));
        // Set the proposed batch.
        *self.proposed_batch.write() = Some((batch, Default::default()));
        Ok(())
    }

    /// Processes a batch propose from a peer.
    ///
    /// This method performs the following steps:
    /// 1. Verify the batch.
    /// 2. Sign the batch.
    /// 3. Broadcast the signature back to the validator.
    ///
    /// If our primary is ahead of the peer, we will not sign the batch.
    /// If our primary is behind the peer, but within GC range, we will sync up to the peer's round, and then sign the batch.
    async fn process_batch_propose_from_peer(&self, peer_ip: SocketAddr, batch_propose: BatchPropose<N>) -> Result<()> {
        let BatchPropose { round: batch_round, batch_header } = batch_propose;

        // Retrieve the committee round.
        let committee_round = self.committee.read().round();
        // Ensure the batch round is within GC range of the committee round.
        if committee_round + self.storage.max_gc_rounds() <= batch_round {
            bail!("Round {batch_round} is too far in the future")
        }

        // Ensure the batch round is at or one before the committee round.
        // Intuition: Our primary has moved on to the next round, but has not necessarily started proposing,
        // so we can still sign for the previous round. If we have started proposing, the next check will fail.
        if committee_round > batch_round + 1 {
            bail!("Primary is on round {committee_round}, and no longer signing for round {batch_round}")
        }
        // Check if the primary is still signing for the batch round.
        if let Some(signing_round) = self.proposed_batch.read().as_ref().map(|(batch, _)| batch.round()) {
            if signing_round > batch_round {
                bail!("Our primary at round {signing_round} is no longer signing for round {batch_round}")
            }
        }

        // TODO (howardwu): Ensure I have not signed this round for this author before. If so, do not sign.

        // Deserialize the batch header.
        let batch_header = batch_header.deserialize().await?;
        // Ensure the round matches in the batch header.
        if batch_round != batch_header.round() {
            bail!("Malicious peer - proposed round {batch_round}, but sent batch for round {}", batch_header.round());
        }

        // TODO (howardwu): Include fetching from the peer's proposed batch, to fix this fetch that times out.
        // // Ensure the primary has all of the transmissions.
        // let transmissions = self.fetch_missing_transmissions(peer_ip, &batch_header).await?;
        // // TODO (howardwu): Add the missing transmissions into the workers.
        // // Ensure the batch header from the peer is valid.
        // let missing_transmissions = self.storage.check_batch_header(&batch_header, transmissions)?;

        /* Proceeding to sign the batch. */

        // Initialize an RNG.
        let rng = &mut rand::thread_rng();
        // Retrieve the batch ID.
        let batch_id = batch_header.batch_id();
        // Generate a timestamp.
        let timestamp = now();
        // Sign the batch ID.
        let signature = self.gateway.account().sign(&[batch_id, Field::from_u64(timestamp as u64)], rng)?;
        // Broadcast the signature back to the validator.
        self.gateway.send(peer_ip, Event::BatchSignature(BatchSignature::new(batch_id, signature, timestamp)));
        debug!("Signed a batch for round {batch_round} from peer '{peer_ip}'");
        Ok(())
    }

    /// Processes a batch signature from a peer.
    ///
    /// This method performs the following steps:
    /// 1. Ensure the proposed batch has not expired.
    /// 2. Verify the signature, ensuring it corresponds to the proposed batch.
    /// 3. Store the signature.
    /// 4. Certify the batch if enough signatures have been received.
    /// 5. Broadcast the batch certificate to all validators.
    async fn process_batch_signature_from_peer(
        &self,
        peer_ip: SocketAddr,
        batch_signature: BatchSignature<N>,
    ) -> Result<()> {
        // Ensure the proposed batch has not expired, and clear the proposed batch if it has expired.
        self.check_proposed_batch_for_expiration()?;
        // Ensure the batch signature from the peer is valid.
        self.check_batch_signature_from_peer(peer_ip, batch_signature)?;

        // Retrieve the signature and timestamp.
        let BatchSignature { signature, timestamp, .. } = batch_signature;

        // Store the signature in the proposed batch.
        if let Some((_, signatures)) = self.proposed_batch.write().as_mut() {
            // Add the signature to the batch.
            signatures.insert(signature, timestamp);
            info!("Added a batch signature from peer '{peer_ip}'");
        }

        // Check if the batch is ready to be certified.
        let mut is_ready = false;
        if let Some((batch, signatures)) = self.proposed_batch.read().as_ref() {
            // Construct an iterator over the addresses.
            let addresses = signatures.keys().chain([batch.signature()].into_iter()).map(Signature::to_address);
            // Check if the batch has reached the quorum threshold.
            if self.committee.read().is_quorum_threshold_reached(&addresses.collect()) {
                is_ready = true;
            }
        }
        // If the batch is not ready to be certified, return early.
        if !is_ready {
            return Ok(());
        }

        /* Proceeding to certify the batch. */

        // Retrieve the batch and signatures, clearing the proposed batch.
        let proposed_batch = self.proposed_batch.write().take();
        if let Some((batch, signatures)) = proposed_batch {
            info!("Quorum threshold reached - Preparing to certify our batch...");

            // Create the batch certificate.
            let certificate = BatchCertificate::new(batch.to_header()?, signatures)?;
            // Create the transmissions map.
            let transmissions = batch.transmissions().clone().into_iter().collect();
            // Store the certified batch.
            self.storage.insert_certificate(certificate.clone(), transmissions)?;
            // Broadcast the certified batch to all validators.
            self.gateway.broadcast(Event::BatchCertified(certificate.into()));

            info!("\n\n\nOur batch for round {} has been certified!\n\n", self.committee.read().round());
            // Update the committee to the next round.
            self.update_committee_to_next_round();
        }
        Ok(())
    }

    /// Processes a batch certificate from a peer.
    ///
    /// This method performs the following steps:
    /// 1. Stores the given batch certificate, after ensuring:
    ///   - The certificate is well-formed.
    ///   - The round is within range.
    ///   - The address is in the committee of the specified round.
    ///   - We have all of the transmissions.
    ///   - We have all of the previous certificates.
    ///   - The previous certificates are valid.
    ///   - The previous certificates have reached quorum threshold.
    /// 2. Attempt to propose a batch, if there are enough certificates to reach quorum threshold for the current round.
    async fn process_batch_certificate_from_peer(
        &self,
        peer_ip: SocketAddr,
        certificate: BatchCertificate<N>,
    ) -> Result<()> {
        self.sync_with_peer(peer_ip, certificate).await
    }
}

impl<N: Network> Primary<N> {
    /// Starts the primary handlers.
    fn start_handlers(&self, receiver: PrimaryReceiver<N>) {
        let PrimaryReceiver {
            mut rx_batch_propose,
            mut rx_batch_signature,
            mut rx_batch_certified,
            mut rx_certificate_request,
            mut rx_certificate_response,
            mut rx_unconfirmed_solution,
            mut rx_unconfirmed_transaction,
        } = receiver;

        // Start the batch proposer.
        self.start_batch_proposer();

        // Process the proposed batch.
        let self_clone = self.clone();
        self.spawn(async move {
            while let Some((peer_ip, batch_propose)) = rx_batch_propose.recv().await {
                if let Err(e) = self_clone.process_batch_propose_from_peer(peer_ip, batch_propose).await {
                    warn!("Cannot sign proposed batch from peer '{peer_ip}' - {e}");
                }
            }
        });

        // Process the batch signature.
        let self_clone = self.clone();
        self.spawn(async move {
            while let Some((peer_ip, batch_signature)) = rx_batch_signature.recv().await {
                if let Err(e) = self_clone.process_batch_signature_from_peer(peer_ip, batch_signature).await {
                    warn!("Cannot include a signature from peer '{peer_ip}' - {e}");
                }
            }
        });

        // Process the certified batch.
        let self_clone = self.clone();
        self.spawn(async move {
            while let Some((peer_ip, batch_certificate)) = rx_batch_certified.recv().await {
                // Deserialize the batch certificate.
                let Ok(batch_certificate) = batch_certificate.deserialize().await else {
                    warn!("Failed to deserialize the batch certificate from peer '{peer_ip}'");
                    continue;
                };
                if let Err(e) = self_clone.process_batch_certificate_from_peer(peer_ip, batch_certificate).await {
                    warn!("Cannot store a batch certificate from peer '{peer_ip}' - {e}");
                }
            }
        });

        // Process the certificate request.
        let self_clone = self.clone();
        self.spawn(async move {
            while let Some((peer_ip, certificate_request)) = rx_certificate_request.recv().await {
                self_clone.send_certificate_response(peer_ip, certificate_request);
            }
        });

        // Process the certificate response.
        let self_clone = self.clone();
        self.spawn(async move {
            while let Some((peer_ip, certificate_response)) = rx_certificate_response.recv().await {
                self_clone.finish_certificate_request(peer_ip, certificate_response)
            }
        });

        // Process the unconfirmed solutions.
        let self_clone = self.clone();
        self.spawn(async move {
            while let Some((puzzle_commitment, prover_solution)) = rx_unconfirmed_solution.recv().await {
                // Compute the worker ID.
                let Ok(worker_id) = assign_to_worker(puzzle_commitment, self_clone.num_workers()) else {
                    error!("Unable to determine the worker ID for the unconfirmed solution");
                    continue;
                };
                // Retrieve the worker.
                let worker = self_clone.workers.read()[worker_id as usize].clone();
                // Process the unconfirmed solution.
                if let Err(e) = worker.process_unconfirmed_solution(puzzle_commitment, prover_solution).await {
                    error!("Worker {} failed process a message - {e}", worker.id());
                }
            }
        });

        // Process the unconfirmed transactions.
        let self_clone = self.clone();
        self.spawn(async move {
            while let Some((transaction_id, transaction)) = rx_unconfirmed_transaction.recv().await {
                // Compute the worker ID.
                let Ok(worker_id) = assign_to_worker::<N>(&transaction_id, self_clone.num_workers()) else {
                    error!("Unable to determine the worker ID for the unconfirmed transaction");
                    continue;
                };
                // Retrieve the worker.
                let worker = self_clone.workers.read()[worker_id as usize].clone();
                // Process the unconfirmed transaction.
                if let Err(e) = worker.process_unconfirmed_transaction(transaction_id, transaction).await {
                    error!("Worker {} failed process a message - {e}", worker.id());
                }
            }
        });
    }

    /// Starts the batch proposer.
    fn start_batch_proposer(&self) {
        // Initialize the batch proposer.
        let self_clone = self.clone();
        self.spawn(async move {
            loop {
                // Sleep briefly, but longer than if there were no batch.
                tokio::time::sleep(std::time::Duration::from_millis(MAX_BATCH_DELAY)).await;
                // Check if the proposed batch has expired, and clear it if it has expired.
                if let Err(e) = self_clone.check_proposed_batch_for_expiration() {
                    error!("Failed to check the proposed batch for expiration - {e}");
                };
                // If there is no proposed batch, attempt to propose a batch.
                if let Err(e) = self_clone.propose_batch() {
                    error!("Failed to propose a batch - {e}");
                }
            }
        });
    }

    /// Checks if the proposed batch is expired, and clears the proposed batch if it has expired.
    fn check_proposed_batch_for_expiration(&self) -> Result<()> {
        // Check if the proposed batch is expired.
        let mut is_expired = false;
        if let Some((batch, _)) = self.proposed_batch.read().as_ref() {
            // If the batch is expired, clear it.
            is_expired = now().saturating_sub(batch.timestamp()) > MAX_EXPIRATION_TIME_IN_SECS;
        }
        // If the batch is expired, clear it.
        if is_expired {
            // Reset the proposed batch.
            if let Some((batch, _)) = self.proposed_batch.write().take() {
                // Retrieve the number of workers.
                let num_workers = self.gateway.num_workers();
                // Re-insert the transmissions into the workers.
                for (transmission_id, transmission) in batch.transmissions() {
                    // Determine the worker ID.
                    let Ok(worker_id) = assign_to_worker(*transmission_id, num_workers) else {
                        bail!("Unable to assign transmission ID '{transmission_id}' to a worker")
                    };
                    // Retrieve the worker.
                    match self.workers.read().get(worker_id as usize) {
                        // Re-insert the transmission into the worker.
                        Some(worker) => worker.reinsert(*transmission_id, transmission.clone())?,
                        None => bail!("Unable to find worker {worker_id}"),
                    };
                }
            }

            // TODO (howardwu): Guard this to increment after quorum threshold is reached.
            // TODO (howardwu): After bullshark is implemented, we must use Aleo blocks to guide us to `tip-50` to know the committee.
            // Initialize a tracker to increment the round.
            let mut current_round = self.committee.read().round();
            // Check if there are certificates for the next round.
            while !self.storage.get_certificates_for_round(current_round + 1).is_empty() {
                // If there are certificates for the next round, increment the round.
                self.update_committee_to_next_round();
                // Increment the current round.
                current_round += 1;
            }
        }
        Ok(())
    }

    /// Sanity checks the batch header from a peer.
    ///   - Ensure the round matches the committee round.
    ///   - Ensure the address is a member of the committee.
    ///   - Ensure the timestamp is within range.
    ///   - Ensure we have all of the transmissions.
    ///   - Ensure we have all of the previous certificates.
    ///   - Ensure the previous certificates are for the previous round (i.e. round - 1).
    ///   - Ensure the previous certificates have reached the quorum threshold.
    ///   - Ensure we have not already signed the batch ID.
    #[async_recursion]
    async fn sync_with_peer(&self, peer_ip: SocketAddr, certificate: BatchCertificate<N>) -> Result<()> {
        // Retrieve the batch header.
        let batch_header = certificate.batch_header();
        // Retrieve the batch round.
        let batch_round = batch_header.round();
        // Retrieve the GC round.
        let gc_round = self.storage.gc_round();

        // If the certificate round is outdated, do not store it.
        if batch_round <= gc_round {
            return Ok(());
        }
        // If the certificate already exists in storage, return early.
        if self.storage.contains_certificate(certificate.certificate_id()) {
            return Ok(());
        }

        // // Check if
        // self.storage.get_certificates_for_round(round).into_iter().chain([certificate.clone()].into_iter());

        // Check if our primary should move to the next round.
        let is_behind_schedule = batch_round > self.committee.read().round(); // TODO: Check if threshold is reached.
        // Check if our primary is far behind the peer.
        let is_out_of_range = batch_round > gc_round + self.storage.max_gc_rounds();
        // If our primary is far behind the peer, update our committee to the batch round.
        if is_behind_schedule || is_out_of_range {
            // TODO (howardwu): Guard this to increment after quorum threshold is reached.
            // TODO (howardwu): After bullshark is implemented, we must use Aleo blocks to guide us to `tip-50` to know the committee.
            // If the batch round is greater than the current committee round, update the committee.
            while self.committee.read().round() < batch_round {
                self.update_committee_to_next_round();
            }
        }

        // // Ensure this batch does not contain already committed transmissions from past rounds.
        // if batch_header.transmission_ids().iter().any(|id| self.storage.contains_transmission(*id)) {
        //     bail!("Batch contains already transmissions from past rounds");
        // }
        // Ensure this batch does not contain already committed transmissions in the ledger.
        // TODO: Add a ledger service.

        // Ensure the primary has all of the previous certificates.
        let missing_certificates = self.fetch_missing_previous_certificates(peer_ip, batch_header).await?;
        // Iterate through the missing certificates.
        for batch_certificate in missing_certificates {
            // Store the batch certificate (recursively fetching any missing previous certificates).
            self.sync_with_peer(peer_ip, batch_certificate).await?;
        }

<<<<<<< HEAD
        // TODO (howardwu): Guard this to increment after quorum threshold is reached.
        // TODO (howardwu): After bullshark is implemented, we must use Aleo blocks to guide us to `tip-50` to know the committee.
        // If the certificate's round is greater than the current committee round, update the committee.
        while self.committee.read().round() < batch_header.round() {
            self.update_committee_to_next_round();
        }

        // Check the timestamp for liveness.
        self.check_timestamp_for_liveness(batch_header.timestamp())?;

        // If the committee cannot be found, it means this round is either too old or too new (not within GC range).
        let Some(committee) = self.storage.get_committee_for_round(batch_round) else {
            bail!("Round {batch_round} is not within our GC range")
        };
        // Ensure the author is a member of the committee.
        if !committee.is_committee_member(batch_header.author()) {
            bail!("{} is not a member of the committee", batch_header.author())
        }

        // Retrieve the GC round.
        let gc_round = self.storage.gc_round();
        // Compute the previous round.
        let previous_round = batch_round.saturating_sub(1);

        if previous_round > gc_round {
            // Initialize a set of the previous authors.
            let mut previous_authors = HashSet::with_capacity(batch_header.previous_certificate_ids().len());

            // Retrieve the previous certificates.
            for previous_certificate_id in batch_header.previous_certificate_ids() {
                // Retrieve the previous certificate.
                let Some(previous_certificate) = self.storage.get_certificate(*previous_certificate_id) else {
                    bail!("Missing previous certificate for a batch in round {batch_round}");
                };
                // Ensure the previous certificate is for the previous round.
                if previous_certificate.round() != previous_round {
                    bail!("Previous certificate in a batch from round {batch_round} is for the wrong round");
                }
                // Insert the author of the previous certificate.
                previous_authors.insert(previous_certificate.author());
            }

            // Ensure the previous certificates have reached the quorum threshold.
            let Some(previous_committee) = self.storage.get_committee_for_round(previous_round) else {
                bail!("Missing the committee for the previous round {previous_round}")
            };
            // Ensure the previous certificates have reached the quorum threshold.
            if !previous_committee.is_quorum_threshold_reached(&previous_authors) {
                bail!("Previous certificates for the proposed batch did not reach quorum threshold");
            }
=======
        // Ensure the primary has all of the transmissions.
        let missing_transmissions = self.fetch_missing_transmissions(peer_ip, batch_header).await?;
        // Check if the certificate needs to be stored.
        if !self.storage.contains_certificate(certificate.certificate_id()) {
            // Store the batch certificate.
            self.storage.insert_certificate(certificate, missing_transmissions)?;
            debug!("Stored certificate for round {batch_round} from peer '{peer_ip}'");
>>>>>>> 8e9b4ec2
        }
        Ok(())
    }

    /// Sanity checks the batch signature from a peer.
    fn check_batch_signature_from_peer(&self, peer_ip: SocketAddr, batch_signature: BatchSignature<N>) -> Result<()> {
        // Retrieve the batch ID and signature.
        let BatchSignature { batch_id, signature, timestamp } = batch_signature;

        /* Check the batch ID. */

        match self.proposed_batch.read().as_ref() {
            Some((batch, _)) => {
                // Ensure the batch ID matches the currently proposed batch ID.
                if batch.batch_id() != batch_id {
                    // Log the batch mismatch.
                    match self.storage.contains_batch(batch_id) {
                        true => bail!("This batch was already certified"),
                        false => bail!("Unknown batch ID '{batch_id}'"),
                    }
                }
            }
            // Ignore the signature if there is no proposed batch currently.
            None => return Ok(()),
        };

        /* Check the signature. */

        // Retrieve the address of the peer.
        let Some(address) = self.gateway.resolver().get_address(peer_ip) else {
            bail!("Signature is from a disconnected peer")
        };
        // Ensure the address is in the committee.
        if !self.committee.read().is_committee_member(address) {
            bail!("Signature is from a non-committee peer '{address}'")
        }
        // Verify the signature.
        // Note: This check ensures the peer's address matches the signer's address.
        if !signature.verify(&address, &[batch_id, Field::from_u64(timestamp as u64)]) {
            bail!("Signature verification failed")
        }

        /* Check the timestamp. */

        check_timestamp_for_liveness(timestamp)?;

        Ok(())
    }

    /// Fetches any missing transmissions for the specified batch header.
    /// If a transmission does not exist, it will be fetched from the specified peer IP.
    async fn fetch_missing_transmissions(
        &self,
        peer_ip: SocketAddr,
        batch_header: &BatchHeader<N>,
    ) -> Result<HashMap<TransmissionID<N>, Transmission<N>>> {
        // If the round is <= the GC round, return early.
        if batch_header.round() <= self.storage.gc_round() {
            return Ok(Default::default());
        }

        // Ensure this batch ID is new.
        if self.storage.contains_batch(batch_header.batch_id()) {
            bail!("Batch for round {} from peer has already been processed", batch_header.round())
        }

        // Retrieve the workers.
        let workers = self.workers.read().clone();

        // Initialize a list for the transmissions.
        let mut fetch_transmissions = FuturesUnordered::new();

        // Retrieve the number of workers.
        let num_workers = self.gateway.num_workers();
        // Iterate through the transmission IDs.
        for transmission_id in batch_header.transmission_ids() {
            // If the transmission does not exist in storage, proceed to fetch the transmission.
            if !self.storage.contains_transmission(*transmission_id) {
                // Determine the worker ID.
                let Ok(worker_id) = assign_to_worker(*transmission_id, num_workers) else {
                    bail!("Unable to assign transmission ID '{transmission_id}' to a worker")
                };
                // Retrieve the worker.
                let Some(worker) = workers.get(worker_id as usize) else { bail!("Unable to find worker {worker_id}") };
                // Push the callback onto the list.
                fetch_transmissions.push(worker.get_or_fetch_transmission(peer_ip, *transmission_id));
            }
        }

        // Initialize a set for the transmissions.
        let mut transmissions = HashMap::with_capacity(fetch_transmissions.len());
        // Wait for all of the transmissions to be fetched.
        while let Some(result) = fetch_transmissions.next().await {
            // Retrieve the transmission.
            let (transmission_id, transmission) = result?;
            // Insert the transmission into the set.
            transmissions.insert(transmission_id, transmission);
        }
        // Return the transmissions.
        Ok(transmissions)
    }

    /// Fetches any missing previous certificates for the specified batch header from the specified peer.
    async fn fetch_missing_previous_certificates(
        &self,
        peer_ip: SocketAddr,
        batch_header: &BatchHeader<N>,
    ) -> Result<HashSet<BatchCertificate<N>>> {
        // Retrieve the round.
        let round = batch_header.round();
        // If the previous round is 0, or is <= the GC round, return early.
        if round == 1 || round <= self.storage.gc_round() + 1 {
            return Ok(Default::default());
        }

        // Initialize a list for the missing previous certificates.
        let mut fetch_certificates = FuturesUnordered::new();
        // Iterate through the previous certificate IDs.
        for certificate_id in batch_header.previous_certificate_ids() {
            // Check if the certificate already exists in the ledger.
            // TODO (howardwu): Add a ledger service.
            // If we do not have the previous certificate, request it.
            if !self.storage.contains_certificate(*certificate_id) {
                trace!("Primary - Found a new certificate ID for round {round} from peer '{peer_ip}'");
                // TODO (howardwu): Limit the number of open requests we send to a peer.
                // Send an certificate request to the peer.
                fetch_certificates.push(self.send_certificate_request(peer_ip, *certificate_id));
            }
        }

        // If there are no missing previous certificates, return early.
        match fetch_certificates.is_empty() {
            true => return Ok(Default::default()),
            false => trace!(
                "Fetching {} missing previous certificates for round {round} from peer '{peer_ip}'...",
                fetch_certificates.len(),
            ),
        }

        // Initialize a set for the missing previous certificates.
        let mut missing_previous_certificates = HashSet::with_capacity(fetch_certificates.len());
        // Wait for all of the missing previous certificates to be fetched.
        while let Some(result) = fetch_certificates.next().await {
            // Insert the missing previous certificate into the set.
            missing_previous_certificates.insert(result?);
        }
        debug!(
            "Fetched {} missing previous certificates for round {round} from peer '{peer_ip}'",
            missing_previous_certificates.len(),
        );
        // Return the missing previous certificates.
        Ok(missing_previous_certificates)
    }

    /// Sends an certificate request to the specified peer.
    async fn send_certificate_request(
        &self,
        peer_ip: SocketAddr,
        certificate_id: Field<N>,
    ) -> Result<BatchCertificate<N>> {
        // Initialize a oneshot channel.
        let (callback_sender, callback_receiver) = oneshot::channel();
        // Insert the certificate ID into the pending queue.
        if self.pending.insert(certificate_id, peer_ip, Some(callback_sender)) {
            // TODO (howardwu): Limit the number of open requests we send to a peer.
            // Send the certificate request to the peer.
            self.gateway.send(peer_ip, Event::CertificateRequest(certificate_id.into()));
        }
        // Wait for the certificate to be fetched.
        match timeout(Duration::from_secs(10), callback_receiver).await {
            // If the certificate was fetched, return it.
            Ok(result) => Ok(result?),
            // If the certificate was not fetched, return an error.
            Err(e) => bail!("Unable to fetch batch certificate - (timeout) {e}"),
        }
    }

    /// Handles the incoming certificate response.
    /// This method ensures the certificate response is well-formed and matches the certificate ID.
    fn finish_certificate_request(&self, peer_ip: SocketAddr, response: CertificateResponse<N>) {
        let certificate = response.certificate;
        // Check if the peer IP exists in the pending queue for the given certificate ID.
        let exists = self.pending.get(certificate.certificate_id()).unwrap_or_default().contains(&peer_ip);
        // If the peer IP exists, finish the pending request.
        if exists {
            // TODO: Validate the certificate.
            // Remove the certificate ID from the pending queue.
            self.pending.remove(certificate.certificate_id(), Some(certificate));
        }
    }

    /// Handles the incoming certificate request.
    fn send_certificate_response(&self, peer_ip: SocketAddr, request: CertificateRequest<N>) {
        // Attempt to retrieve the certificate.
        if let Some(certificate) = self.storage.get_certificate(request.certificate_id) {
            // Send the certificate response to the peer.
            self.gateway.send(peer_ip, Event::CertificateResponse(certificate.into()));
        }
    }

    /// Updates the committee to the next round, returning the next round number.
    fn update_committee_to_next_round(&self) -> u64 {
        // TODO (howardwu): Move this logic to Bullshark, as:
        //  - We need to know which members (and stake) to add, update, and remove.
        // Acquire the write lock for the committee.
        let mut committee = self.committee.write();
        // Construct the committee for the next round.
        let next_committee = (*committee).to_next_round();
        // Store the next committee into storage.
        self.storage.insert_committee(next_committee.clone());
        // Update the committee.
        *committee = next_committee;
        // Clear the proposed batch.
        *self.proposed_batch.write() = None;
        // Log the updated round.
        info!("Starting round {}...", committee.round());
        // Return the next round number.
        committee.round()
    }

    /// Spawns a task with the given future; it should only be used for long-running tasks.
    fn spawn<T: Future<Output = ()> + Send + 'static>(&self, future: T) {
        self.handles.lock().push(tokio::spawn(future));
    }

    /// Shuts down the primary.
    pub async fn shut_down(&self) {
        trace!("Shutting down the primary...");
        // Iterate through the workers.
        self.workers.read().iter().for_each(|worker| {
            // Shut down the worker.
            worker.shut_down();
        });
        // Abort the tasks.
        self.handles.lock().iter().for_each(|handle| handle.abort());
        // Close the gateway.
        self.gateway.shut_down().await;
    }
}<|MERGE_RESOLUTION|>--- conflicted
+++ resolved
@@ -618,58 +618,6 @@
             self.sync_with_peer(peer_ip, batch_certificate).await?;
         }
 
-<<<<<<< HEAD
-        // TODO (howardwu): Guard this to increment after quorum threshold is reached.
-        // TODO (howardwu): After bullshark is implemented, we must use Aleo blocks to guide us to `tip-50` to know the committee.
-        // If the certificate's round is greater than the current committee round, update the committee.
-        while self.committee.read().round() < batch_header.round() {
-            self.update_committee_to_next_round();
-        }
-
-        // Check the timestamp for liveness.
-        self.check_timestamp_for_liveness(batch_header.timestamp())?;
-
-        // If the committee cannot be found, it means this round is either too old or too new (not within GC range).
-        let Some(committee) = self.storage.get_committee_for_round(batch_round) else {
-            bail!("Round {batch_round} is not within our GC range")
-        };
-        // Ensure the author is a member of the committee.
-        if !committee.is_committee_member(batch_header.author()) {
-            bail!("{} is not a member of the committee", batch_header.author())
-        }
-
-        // Retrieve the GC round.
-        let gc_round = self.storage.gc_round();
-        // Compute the previous round.
-        let previous_round = batch_round.saturating_sub(1);
-
-        if previous_round > gc_round {
-            // Initialize a set of the previous authors.
-            let mut previous_authors = HashSet::with_capacity(batch_header.previous_certificate_ids().len());
-
-            // Retrieve the previous certificates.
-            for previous_certificate_id in batch_header.previous_certificate_ids() {
-                // Retrieve the previous certificate.
-                let Some(previous_certificate) = self.storage.get_certificate(*previous_certificate_id) else {
-                    bail!("Missing previous certificate for a batch in round {batch_round}");
-                };
-                // Ensure the previous certificate is for the previous round.
-                if previous_certificate.round() != previous_round {
-                    bail!("Previous certificate in a batch from round {batch_round} is for the wrong round");
-                }
-                // Insert the author of the previous certificate.
-                previous_authors.insert(previous_certificate.author());
-            }
-
-            // Ensure the previous certificates have reached the quorum threshold.
-            let Some(previous_committee) = self.storage.get_committee_for_round(previous_round) else {
-                bail!("Missing the committee for the previous round {previous_round}")
-            };
-            // Ensure the previous certificates have reached the quorum threshold.
-            if !previous_committee.is_quorum_threshold_reached(&previous_authors) {
-                bail!("Previous certificates for the proposed batch did not reach quorum threshold");
-            }
-=======
         // Ensure the primary has all of the transmissions.
         let missing_transmissions = self.fetch_missing_transmissions(peer_ip, batch_header).await?;
         // Check if the certificate needs to be stored.
@@ -677,7 +625,6 @@
             // Store the batch certificate.
             self.storage.insert_certificate(certificate, missing_transmissions)?;
             debug!("Stored certificate for round {batch_round} from peer '{peer_ip}'");
->>>>>>> 8e9b4ec2
         }
         Ok(())
     }
